package vars

var (
	Namespace = "openshift-dpu-operator"

	DpuOperatorConfigName = "dpu-operator-config"
<<<<<<< HEAD

	DefaultHostNADName = "default-sriov-net"
=======
)

const (
	MetricsServiceName = "dpu-operator-controller-manager-metrics-service"
>>>>>>> 3fd889c7
)<|MERGE_RESOLUTION|>--- conflicted
+++ resolved
@@ -4,13 +4,10 @@
 	Namespace = "openshift-dpu-operator"
 
 	DpuOperatorConfigName = "dpu-operator-config"
-<<<<<<< HEAD
 
 	DefaultHostNADName = "default-sriov-net"
-=======
 )
 
 const (
 	MetricsServiceName = "dpu-operator-controller-manager-metrics-service"
->>>>>>> 3fd889c7
 )